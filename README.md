# spinbox
<<<<<<< HEAD
The core components of `spinbox` are many-body fermion states and operators allowing for comparing calculations in the full many-body basis to those in an uncorrelated "one-body" basis.

The motivation for this package is my need to check auxiliary field diffusion Monte Carlo simulations of atomic nuclei. Or rather, check certain aspects of that simulation; at present, `spinbox` is not for performing a full Monte Carlo calculation, but rather testing important parts of the larger calculation on their own. 
Thus, while many parts of the package are general, some aspects correspond to nuclear AFDMC methods. The one-body basis states, for instance, are the basis states used in AFDMC, and spin-isospin states are used to simulate nuclear states. For a single-species fermionic calculation, like electronic systems, one can use jus the spin states with no isospin.

`spinbox` is short for "quantum playground", indicative of my foolish ambition to accommodate general quantum mechanical calculations. However, it's also a loose reference to Qwop, a stupid and utterly <a href="https://www.foddy.net/Athletics.html">legendary video game</a> by Bennett Foddy.
=======
The core components of `spinbox` are many-body spinor states and operators, including imaginary-time propagation and averaging used in quantum Monte Carlo simulations for atomic nuclei. 
A significant focus is placed on two choices of bases: a calculation can be done in either the full basis of orthonormal product states, or in a restricted "no entanglement" basis. The former is typical of Green's function Monte Carlo (GFMC), and the latter is used for nuclear auxiliary field diffusion Monte Carlo (AFDMC).
The relations between these two bases can be subtle, and thus, this package could be useful as a pedagogical resource for those new to these problems. 

The motivation for this package is my need to check auxiliary field diffusion Monte Carlo simulations of atomic nuclei. Or rather, check certain aspects of that simulation; at present, `spinbox` is not for performing a full Monte Carlo calculation, but rather testing important parts of the larger calculation on their own.
This includes inner products, matrix elements, operator composition, imaginary-time propagation, auxiliary fields, and averaging.

>>>>>>> 2ef2cac7
<|MERGE_RESOLUTION|>--- conflicted
+++ resolved
@@ -1,12 +1,4 @@
 # spinbox
-<<<<<<< HEAD
-The core components of `spinbox` are many-body fermion states and operators allowing for comparing calculations in the full many-body basis to those in an uncorrelated "one-body" basis.
-
-The motivation for this package is my need to check auxiliary field diffusion Monte Carlo simulations of atomic nuclei. Or rather, check certain aspects of that simulation; at present, `spinbox` is not for performing a full Monte Carlo calculation, but rather testing important parts of the larger calculation on their own. 
-Thus, while many parts of the package are general, some aspects correspond to nuclear AFDMC methods. The one-body basis states, for instance, are the basis states used in AFDMC, and spin-isospin states are used to simulate nuclear states. For a single-species fermionic calculation, like electronic systems, one can use jus the spin states with no isospin.
-
-`spinbox` is short for "quantum playground", indicative of my foolish ambition to accommodate general quantum mechanical calculations. However, it's also a loose reference to Qwop, a stupid and utterly <a href="https://www.foddy.net/Athletics.html">legendary video game</a> by Bennett Foddy.
-=======
 The core components of `spinbox` are many-body spinor states and operators, including imaginary-time propagation and averaging used in quantum Monte Carlo simulations for atomic nuclei. 
 A significant focus is placed on two choices of bases: a calculation can be done in either the full basis of orthonormal product states, or in a restricted "no entanglement" basis. The former is typical of Green's function Monte Carlo (GFMC), and the latter is used for nuclear auxiliary field diffusion Monte Carlo (AFDMC).
 The relations between these two bases can be subtle, and thus, this package could be useful as a pedagogical resource for those new to these problems. 
@@ -14,4 +6,3 @@
 The motivation for this package is my need to check auxiliary field diffusion Monte Carlo simulations of atomic nuclei. Or rather, check certain aspects of that simulation; at present, `spinbox` is not for performing a full Monte Carlo calculation, but rather testing important parts of the larger calculation on their own.
 This includes inner products, matrix elements, operator composition, imaginary-time propagation, auxiliary fields, and averaging.
 
->>>>>>> 2ef2cac7
